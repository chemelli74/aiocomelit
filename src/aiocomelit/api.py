--- conflicted
+++ resolved
@@ -592,18 +592,11 @@
             desc = reply_json["desc"]
             # Guard against some old bridges: sporadically return no data
             if desc == []:
-<<<<<<< HEAD
                 if self._initialized:
                     _LOGGER.debug("Skipping '%s': empty data description", dev_type)
                     continue
                 raise CannotRetrieveData(
                     f"[{self.host}] Empty reply during initialization"
-=======
-                _LOGGER.debug(
-                    "[%s] Skipping '%s' because of empty data description",
-                    self._logging,
-                    dev_type,
->>>>>>> 7343e964
                 )
             for i in range(reply_json["num"]):
                 # Guard against "scenario": list 32 devices even if none is configured
